--- conflicted
+++ resolved
@@ -357,11 +357,7 @@
           }
         }
 
-<<<<<<< HEAD
-        if(options.showLines) {
-=======
         if(options.showLine) {
->>>>>>> 63bc71aa
           var snapPath = paper.path(path);
           snapPath.node.setAttribute('class', options.classNames.line);
           seriesGroup.prepend(snapPath);
