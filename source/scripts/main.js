--- conflicted
+++ resolved
@@ -51,27 +51,16 @@
       labels: [1, 2, 3, 4, 5, 6, 7, 8, 9],
       series: [
         {
-<<<<<<< HEAD
-          data: [12, 8, 5, 7, 2, 4, 3, 2, 10]
-=======
           data: [12, 9, 7, 8, 6, 4, 3, 2, 0]
->>>>>>> 63bc71aa
         },
         {
           data: [2, 1, 4, 7, 9, 8, 7, 4, 7]
         },
         {
-<<<<<<< HEAD
-          data: [1, 2, 5, 3, 9, 2, 3, 2, 4]
-        },
-        {
-          data: [7, 5, 3, 2, 1, 0, 2, 5, 9]
-=======
           data: [1, 2, 4, 5, 6, 8, 9, 10, 11]
         },
         {
           data: [11, 7.5, 5.5, 5, 4, 3.5, 2, 1, 0]
->>>>>>> 63bc71aa
         }
       ]
     },
@@ -194,10 +183,7 @@
 // Initialize test line chart with override settings for small breakpoint
 charts.push(window.Chartist('#example-chart-one', examples[0].data, examples[0].options, examples[0].responsiveOptions));
 charts.push(window.Chartist('#example-chart-two', examples[1].data, examples[1].options, examples[1].responsiveOptions));
-<<<<<<< HEAD
-=======
 charts.push(window.Chartist('#example-chart-three', examples[2].data, examples[2].options, examples[2].responsiveOptions));
->>>>>>> 63bc71aa
 // On window resize trigger reflow
 $(window).on('resize', function () {
   console.log('Resize');
